"""DataResource implementation for ClickHouse DB."""

from __future__ import annotations

import os
from functools import lru_cache
from typing import Generator, Optional, cast

<<<<<<< HEAD
import clickhouse_connect
from clickhouse_connect.driver import Client
=======
import sqlparse
from clickhouse_driver import Client
>>>>>>> 43f74460
from clickhouse_sqlalchemy.drivers.base import ClickHouseDialect
from pandas import DataFrame
from sqlalchemy.sql import Select

from ..base import ClientProtocol, CompiledQuery, DataSetMetadata, FunctionHandle
from .base import ColumnMetadata
from .sqla_table import SQLAlchemyColumnFactory


class ClickHouseClient(ClientProtocol):
    """
    Manage dataset retrieval from ClickHouse DB.

    Parameters
    ----------
    host : str or None, default=None
        Host address running a ClickHouse server. If ``None``, the address is
        set through the environment variable `ALGOSEEK_DATABASE_HOST`.
    port : int or None, default=None
        port ClickHouse server is bound to. If ``None``, the port is set
        through the environment variable `ALGOSEEK_DATABASE_PORT`.
    user : str or None, default=None
        Database user. If ``None``, the user is set through the environment
        variable `ALGOSEEK_DATABASE_USER`.
    password : str or None, default=None
        User's password. If ``None``, the password is set through the
        environment variable `ALGOSEEK_DATABASE_PASSWORD`.
    **kwargs : dict
        Optional arguments passed to clickhouse_connect.get_client.

    """

    def __init__(
        self,
        host: Optional[str] = None,
        user: Optional[str] = None,
        password: Optional[str] = None,
        port: Optional[int] = None,
        **kwargs,
    ):
        self._client = _create_clickhouse_client(host, user, password, port, **kwargs)
        self._column_factory = SQLAlchemyColumnFactory()
        self._dialect = ClickHouseDialect(paramstyle="pyformat")

    def create_function_handle(self) -> FunctionHandle:
        """Get a FunctionHandler instance."""
        functions = ["sum", "average"]
        return FunctionHandle(functions)

    def fetch(self, query: CompiledQuery, **kwargs) -> dict[str, tuple]:
        """
        Retrieve data using a select statement.

        Parameters
        ----------
        stmt : Select
            A select statement generated with :py:meth:`Dataset.select`.
        kwargs :
            Optional parameters passed to clickhouse-connect Client.query
            method.

        Returns
        -------
        dict[str, tuple]
            A mapping from column names to values retrieved.

        """
        query_result = self._client.query(query.sql, query.parameters, **kwargs)
        names = query_result.column_names
        data = query_result.result_columns
        result = dict()
        for column, name in zip(data, names):
            result[name] = column
        return result

    def fetch_iter(
        self, query: CompiledQuery, size: int, **kwargs
    ) -> Generator[dict[str, tuple], None, None]:
        """
        Retrieve data with result streaming using a select statement.

        Parameters
        ----------
        stmt : Select
            A select statement generated with :py:meth:`Dataset.select`.
        size : int
            Sets the `max_block_size_parameter` of the ClickHouse DataBase.
            Values lower than ``8912`` are ignored. Overwrites values passed
            using settings as optional parameter
        kwargs :
            Optional parameters passed to clickhouse-connect
            Client.query_column_block_stream method.

        Yields
        ------
        dict[str, tuple]
            A mapping from column names to values retrieved.

        """
        settings = {"max_block_size": size}
        kwargs_settings = kwargs.get("settings", dict())
        kwargs_settings.update(settings)

        with self._client.query_column_block_stream(
            query.sql, parameters=query.parameters, **kwargs
        ) as stream:
            column_names = stream.source.column_names
            for block in stream:
                yield {k: v for k, v in zip(column_names, block)}

    def fetch_dataframe(self, query: CompiledQuery, **kwargs) -> DataFrame:
        """
        Execute a Select statement and output data as a Pandas DataFrame.

        Parameters
        ----------
        query : CompiledQuery
        kwargs :
            Optional parameters passed to clickhouse-connect
            Client.query_df method.

        Returns
        -------
        pandas.DataFrame

        """
        return self._client.query_df(query.sql, query.parameters, **kwargs)

    def fetch_iter_dataframe(
        self, query: CompiledQuery, size: int, **kwargs
    ) -> Generator[DataFrame, None, None]:
        """
        Yield pandas DataFrame in chunks.

        Parameters
        ----------
        stmt : Select
            A select statement generated with :py:meth:`Dataset.select`.
        size : int
            Sets the `max_block_size_parameter` of the ClickHouse DataBase.
            Values lower than ``8912`` are ignored. Overwrites values passed
            using settings as optional parameter
        kwargs :
            Optional parameters passed to clickhouse-connect
            Client.query_df_stream method.

        Yields
        ------
        pandas.DataFrame

        """
        settings = {"max_block_size": size}
        kwargs_settings = kwargs.get("settings", dict())
        kwargs_settings.update(settings)
        with self._client.query_df_stream(
            query.sql, parameters=query.parameters, settings=settings
        ) as stream:
            for df in stream:
                yield df

    @lru_cache
    def list_datagroups(self) -> list[str]:
        """List available groups."""
        sql = "SHOW DATABASES"
        group_names = self._client.query(sql).result_columns[0]
        return list(group_names)

    @lru_cache
    def list_datasets(self, group: str) -> list[str]:
        """List available datasets in the data group."""
        sql = f"SHOW TABLES FROM {group}"
        table_names = self._client.query(sql).result_columns
        return list(table_names[0]) if table_names else list()

    @lru_cache
    def fetch_dataset_metadata(self, group: str, dataset: str) -> DataSetMetadata:
        """
        Retrieve a dataset.

        Parameters
        ----------
        group : str
            Data group name.
        name : str
            Dataset name.

        Returns
        -------
        DatasetMetadata

        Raises
        ------
        ValueError
            If an invalid data group or dataset name are provided.

        """
        sql = f"DESCRIBE TABLE {group}.{dataset}"
        query = self._client.query(sql).result_columns
        col_names, col_types, _, _, col_descriptions, _, _ = query
        columns = list()
        for col_name, t, description in zip(col_names, col_types, col_descriptions):
            column_metadata = ColumnMetadata(col_name, t, description)
            column = self._column_factory(column_metadata)
            columns.append(column)
        return DataSetMetadata(dataset, columns)

    def compile(self, stmt: Select, **kwargs) -> CompiledQuery:
        """Convert a stmt into an SQL string."""
        compile_kwargs = {"compile_kwargs": {"render_postcompile": True}}
        compile_kwargs.update(kwargs)
        compiled = stmt.compile(dialect=self._dialect, **compile_kwargs)
        sql_format_params = {
            "reindent": True,
            "indent_width": 4,
        }
        compiled_string = sqlparse.format(compiled.string, **sql_format_params)
        return CompiledQuery(compiled_string, compiled.params)


def _create_clickhouse_client(
    host: Optional[str],
    user: Optional[str],
    password: Optional[str],
    port: Optional[int],
    **kwargs,
) -> Client:
    """Create a ClickHouse DB client."""
    # TODO: fix hardcoded port value
    default_port = 9000
    host = host or os.getenv("ALGOSEEK_DATABASE_HOST")
    if port is None:
        port_env = os.getenv("ALGOSEEK_DATABASE_PORT")
        port = default_port if port_env is None else int(port_env)
    port = 8123
    user = user or os.getenv("ALGOSEEK_DATABASE_USER")
    password = password or os.getenv("ALGOSEEK_DATABASE_PASSWORD")
    return clickhouse_connect.get_client(
        host=host, port=port, user=user, password=password, **kwargs
    )


class MockClickHouseClient(ClickHouseClient):
    """Mock class used for testing query string generation."""

    def __init__(
        self,
        host: Optional[str] = None,
        user: Optional[str] = None,
        password: Optional[str] = None,
        port: Optional[int] = None,
        secure: bool = False,
        use_numpy: bool = False,
        **kwargs,
    ):
        self._client = cast(Client, None)
        self._column_factory = SQLAlchemyColumnFactory()
        self._dialect = ClickHouseDialect(paramstyle="pyformat")

    def list_datagroups(self) -> list[str]:
        """Overwrite call to DB in method."""
        return list()

    def list_datasets(self, group: str) -> list[str]:
        """Overwrite call to DB in method."""
        return list()<|MERGE_RESOLUTION|>--- conflicted
+++ resolved
@@ -6,13 +6,9 @@
 from functools import lru_cache
 from typing import Generator, Optional, cast
 
-<<<<<<< HEAD
 import clickhouse_connect
+import sqlparse
 from clickhouse_connect.driver import Client
-=======
-import sqlparse
-from clickhouse_driver import Client
->>>>>>> 43f74460
 from clickhouse_sqlalchemy.drivers.base import ClickHouseDialect
 from pandas import DataFrame
 from sqlalchemy.sql import Select
