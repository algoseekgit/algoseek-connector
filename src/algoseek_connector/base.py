"""
Base tools for the algoseek-connector library.

Provides:

Classes
-------
DataSource
    Manage connection to a Database.
DataGroup
    Container class for a collection of related Datasets.
DataSet
    Represents a Table in a Database. Allows to query data from a data source.
CompiledQuery
    Container class for a query created using a DataSet.
ColumnHandle
    Container class for the columns of a DataSet.
FunctionHandle
    Container class for functions allowed in a database query.
ClientProtocol
    Interface to connect to different databases.

Exceptions
----------
InvalidDataGroupName
    Exception raised when an invalid DataGroup is requested.
InvalidDataSetName
    Exception raised when an invalid DataSet is requested.

"""

from __future__ import annotations  # delayed annotations

import datetime
from abc import abstractmethod
from dataclasses import dataclass
from typing import TYPE_CHECKING, Protocol, Union

from sqlalchemy import Column, MetaData, Table, func, select
from sqlalchemy.sql import Select

if TYPE_CHECKING:  # pragma: no cover
    from pathlib import Path
    from typing import Generator, Optional, Sequence

    from pandas import DataFrame

date_like = Union[datetime.date, str]


class DataSource:
    """
    Manage the connection to a data source.

    See :ref:`here <datasets>` for a guide on how to work with data sources.

    Attributes
    ----------
    client : ClientProtocol
        Provide the connection to the actual data source.
    description_provider : DescriptionProvider
        Provide descriptions and metadata for data groups and datasets.
    groups : DataGroupMapping
        Maintain the collection of available DataGroups.

    Methods
    -------
    fetch_datagroup:
        Retrieve a data group from the data source.
    list_datagroups:
        List available data groups.

    """

    def __init__(
        self, client: ClientProtocol, description_provider: DescriptionProvider
    ):
        self.description_provider = description_provider
        self.client = client
        groups = [DataGroupFetcher(self, x) for x in self.client.list_datagroups()]
        self.groups = DataGroupMapping(*groups)

<<<<<<< HEAD
    @property
    def client(self) -> ClientProtocol:
        """Get the data source client."""
        return self._client

    def execute(
        self,
        sql: str,
        parameters: Optional[dict] = None,
        output: str = "python",
        size: Optional[int] = None,
        **kwargs,
    ):
        """
        Execute raw SQL queries.

        Parameters
        ----------
        sql : str
            Parametrized SQL statement.
        parameters : dict or None
            query parameters.
        output : {"python", "dataframe"}
            Output format for query results.
        size : int or None
            If a size is specified, split the results in chunks of the specified
            size.

        """
        return self.client.execute(sql, parameters, output, **kwargs)

=======
>>>>>>> 8e94fcab
    def fetch_datagroup(self, name: str) -> "DataGroup":
        """Retrieve a data group."""
        return self.groups[name].fetch()

    def list_datagroups(self) -> list[str]:
        """List available data groups."""
        return self.client.list_datagroups()


class DataGroupMapping:
    """
    Mapping class that stores DataGroups from a DataSource.

    Implements the Mapping protocol.
    """

    def __init__(self, *groups: "DataGroupFetcher"):
        for g in groups:
            setattr(self, g.description.name, g)

    def __len__(self):
        return len(self.__dict__)

    def __iter__(self) -> Generator[str, None, None]:
        yield from self.__dict__

    def __getitem__(self, key: str) -> "DataGroupFetcher":
        try:
            return self.__dict__[key]
        except KeyError:
            raise InvalidDataGroupName(key) from None

    def _ipython_key_completions_(self):  # pragma: no cover
        return list(self.__dict__)


class DataGroupFetcher:
    """Placeholder class that fetch DataGroups."""

    def __init__(self, source: DataSource, name: str) -> None:
        self._source = source
        self._description = source.description_provider.get_datagroup_description(name)
        self._group = None

    @property
    def description(self) -> DataGroupDescription:
        """Get the group name."""
        return self._description

    def fetch(self) -> "DataGroup":
        """Fetch the data group instance."""
        if self._group is None:
            group = DataGroup(self._source, self.description)
            self._group = group
        else:
            group = self._group
        return group

    def _repr_html_(self):  # pragma: no cover
        """Display the DataGroup in jupyter notebooks using HTML."""
        return self.description.html()


class DataGroup:
    """
    Manage a collection of related datasets.

    Parameters
    ----------
    source : DataSource
        The data source where the data groups belongs.
    description :  DataGroupDescription
        The data group description.

    Methods
    -------
    fetch_dataset:
        Retrieves a dataset from the data source.
    list_datasets:
        List available datasets.

    """

    def __init__(self, source: DataSource, description: DataGroupDescription) -> None:
        self._source = source
        self._description = description
        self.metadata = MetaData()
        datasets = [DataSetFetcher(self, x) for x in self.list_datasets()]
        self.datasets = DataSetMapping(*datasets)

    @property
    def description(self) -> DataGroupDescription:
        """Get the data group description."""
        return self._description

    @property
    def source(self) -> DataSource:
        """Get the data source."""
        return self._source

    def fetch_dataset(self, name: str) -> DataSet:
        """
        Load a dataset from a data source.

        Parameters
        ----------
        name : str
            The dataset name.

        Raises
        ------
        InvalidDataSetName
            If an invalid dataset name is provided.

        """
        return self.datasets[name].fetch()

    def list_datasets(self) -> list[str]:
        """List available datasets."""
        return self._source.client.list_datasets(self.description.name)

    def _repr_html_(self):  # pragma: no cover
        """Display the DataGroup in jupyter notebooks using HTML."""
        return self.description.html()


class DataSetMapping:
    """
    Mapping class that stores Datasets from a DataGroup.

    Implements the Mapping protocol.
    """

    def __init__(self, *datasets: DataSetFetcher):
        for ds in datasets:
            setattr(self, ds.description.name, ds)

    def __len__(self):
        return len(self.__dict__)

    def __iter__(self) -> Generator[str, None, None]:
        yield from self.__dict__

    def __getitem__(self, key: str) -> DataSetFetcher:
        try:
            return self.__dict__[key]
        except KeyError:
            raise InvalidDataSetName(key) from None

    def _ipython_key_completions_(self):  # pragma: no cover
        return list(self.__dict__)


class DataSetFetcher:
    """Placeholder class that fetch dataset."""

    def __init__(self, group: DataGroup, name: str):
        self._group = group
        self._source = group.source
        group_name = self.group.description.name
        self._description = group.source.description_provider.get_dataset_description(
            group_name, name
        )
        self._dataset = None

    @property
    def description(self) -> DataSetDescription:
        """Get the dataset name."""
        return self._description

    @property
    def group(self) -> DataGroup:
        """Get the dataset group."""
        return self._group

    @property
    def source(self) -> DataSource:
        """Get the data source."""
        return self._source

    def download(
        self,
        download_path: Path,
        date: Union[date_like, tuple[date_like, date_like]],
        symbols: Union[str, list[str]],
        expiration_date: Union[date_like, tuple[date_like, date_like], None] = None,
    ):
        """
        Download data from the dataset.

        Parameters
        ----------
        download_path : pathlib.Path
            Path to a directory to download dataset files.
        date : str, datetime.date or tuple
            Download data in this date range. Dates can be passed as a str with
            `yyyymmdd` format or as date objects. If a tuple is passed, it is
            interpreted as a date range and all dates in the closed interval
            between the two dates are generated. If a single date is passed,
            download data from this specific date.
        symbols : str or list[str]
            Download data associated with these symbols.
        expiration date : str, datetime.date, tuple or None, default=None
            Download data with expiration dates in this date range. Dates must
            be passed using the same format used for the `date` parameter.

        """
        self.source.client.download(
            self.description.name, download_path, date, symbols, expiration_date
        )

    def fetch(self) -> DataSet:
        """
        Create a dataset instance.

        DataSet allow to fetch data using SQL-like queries. See
        :ref:`here <datasets>` for a detailed description on how work with
        datasets.

        """
        if self._dataset is None:
            dataset = DataSet(self.group, self.description)
            self._dataset = dataset
        else:
            dataset = self._dataset
        return dataset

    def _repr_html_(self):  # pragma: no cover:
        """Display the Dataset in jupyter notebooks using HTML."""
        return self.description.html()


class DataSet:
    """
    Retrieve data from a data source using SQL queries.

    See :ref:`here <datasets>` for a detailed description on how work with
    datasets.

    Attributes
    ----------
    c : ColumnHandle
        A handle object for dataset columns.
    description : DataSetDescription
        The dataset description.
    group : DataGroup
        The data group where the dataset will be included.
    source : DataSource
        The data source of the dataset.

    Methods
    -------
    compile:
        Convert a sqlalchemy.Select statement into a CompiledQuery.
    fetch:
        Retrieve data from the data source.
    fetch_dataframe:
        Retrieve data from the data source as a pandas DataFrame.
    fetch_iter:
        Retrieve data in chunks from the data source.
    get_function_handle:
        Create a FunctionHandle object.
    get_column_handle:
        Create a column handle object.
    select:
        Build a sqlalchemy.Select statement using method chaining.

    """

    def __init__(self, group: DataGroup, description: DataSetDescription):
        self._group = group
        self._description = description
        self._source = group.source
        group_name = group.description.name
        dataset_name = description.name
        table_name = f"{group_name}.{dataset_name}"
        columns = self.source.client.get_dataset_columns(group_name, dataset_name)
        table = Table(table_name, group.metadata, *columns, quote=False)
        self._table = table
        for column in table.c:
            setattr(self, column.name, column)
        self.c = ColumnHandle(table)

    @property
    def description(self) -> DataSetDescription:
        """Get the dataset name."""
        return self._description

    @property
    def group(self) -> DataGroup:
        """Get the dataset group."""
        return self._group

    @property
    def source(self) -> DataSource:
        """Get the data source client."""
        return self._source

    def __getitem__(self, key: str) -> Column:
        return self.c[key]

    def get_column_handle(self) -> ColumnHandle:
        """Get a handler object for fast access to dataset columns."""
        return ColumnHandle(self._table)

    def get_function_handle(self) -> FunctionHandle:
        """Get a handle for fast access to supported functions."""
        return self.source.client.create_function_handle()

    def select(
        self, *args: Column, exclude: Optional[Sequence[Column]] = None
    ) -> Select:
        """
        Create a select statement using chained methods with SQL-like syntax.

        See :ref:`here <sql>` for a detailed guide on how to create select
        statements.

        Parameters
        ----------
        args : tuple of Columns
            Sequence of columns included in the select statement. If no columns
            are provided, use all columns in the dataset.
        exclude : sequence of Columns or None, default=None
            List of columns to exclude from the select statement.

        Returns
        -------
        :py:class:`sqlalchemy.sql.selectable.Select`

        """
        if args:
            columns = list(args)
        else:
            columns = [x for x in self.c]

        if exclude is not None:
            exclude_names = [x.name for x in exclude]
            columns = [x for x in columns if x.name not in exclude_names]

        if not columns:
            msg = "At least one column must be selected to create a select statement."
            raise ValueError(msg)

        return select(*columns)

    def fetch(self, stmt: Select, **kwargs) -> dict[str, tuple]:
        """
        Fetch data using a select statement.

        Parameters
        ----------
        stmt : Select
            A SQLAlchemy Select statement created using the select method.
        kwargs :
            Optional parameters passed to the underlying ClientProtocol.fetch
            method.

        """
        query = self.source.client.compile(stmt)
        return self.source.client.fetch(query, **kwargs)

    def fetch_iter(
        self, stmt: Select, size: int, **kwargs
    ) -> Generator[dict[str, tuple], None, None]:
        """
        Stream data using a select statement.

        Parameters
        ----------
        stmt : Select
            A SQLAlchemy Select statement created using the select method.
        size : int
            The size of each data chunk.
        kwargs :
            Optional parameters passed to the underlying client
            fetch_iter method.

        Yields
        ------
        dict[str, tuple]
            A dictionary with column name/column data pairs.

        """
        query = self.source.client.compile(stmt)
        yield from self.source.client.fetch_iter(query, size, **kwargs)

    def fetch_dataframe(self, stmt: Select, **kwargs) -> DataFrame:
        """
        Fetch data using a select statement. Output columns as Pandas DataFrame.

        Parameters
        ----------
        stmt : Select
            A SQLAlchemy Select statement created using the select method.
        kwargs :
            Optional parameters passed to the underlying client
            fetch_dataframe method.

        Returns
        -------
        pandas.DataFrame

        """
        query = self.source.client.compile(stmt)
        return self.source.client.fetch_dataframe(query, **kwargs)

    def fetch_iter_dataframe(
        self, stmt: Select, size: int, **kwargs
    ) -> Generator[DataFrame, None, None]:
        """
        Stream data using a select statement. Output data as Pandas DataFrame.

        Parameters
        ----------
        stmt : Select
            A SQLAlchemy Select statement created using the select method.
        size : int
            The size of each data chunk.
        kwargs :
            Optional parameters passed to the underlying client
            fetch_iter_dataframe method.

        Yields
        ------
        pandas.DataFrame

        """
        query = self.source.client.compile(stmt)
        yield from self.source.client.fetch_iter_dataframe(query, size, **kwargs)

    def compile(self, stmt: Select) -> CompiledQuery:
        """Compiles the statement into a dialect-specific SQL string."""
        return self.source.client.compile(stmt)

    def _repr_html_(self):  # pragma: no cover
        """Display the Dataset in jupyter notebooks using HTML."""
        return self.description.html()

    def _ipython_key_completions_(self):  # pragma: no cover
        """Add autocomplete integration for keys in Ipython/Jupyter."""
        return self.c._ipython_key_completions_()


@dataclass
class ColumnDescription:
    """
    Store column metadata from a dataset.

    Returns
    -------
    name : str
        The column name.
    type : str
        The column type.
    description : str
        The column description

    """

    name: str
    type: str
    description: str

    def get_type_name(self) -> str:
        """Get the type name."""
        ind = self.type.find("(")
        if ind == -1:  # no args
            type_name = self.type
        else:
            type_name = self.type[:ind]
        return type_name

    def get_type_args(self) -> list[str]:
        """Get the type arguments."""
        open_ind = self.type.find("(")
        if open_ind != -1:
            close_ind = -1
            type_args = [
                x.strip() for x in self.type[open_ind + 1 : close_ind].split(",")
            ]
        else:
            type_args = list()
        return type_args

    def html(self) -> str:  # pragma: no cover
        """Create a description of the column as an HTML row."""
        name = self.name
        t = self.type
        description = self.description
        return f"<tr>\n<td>{name}</td><td>{t}</td><td>{description}</td></tr>"


class DataSetDescription:
    """
    Store data used to create dataset instances.

    Attributes
    ----------
    name : str
        The dataset name.
    group : str
        The datagroup name.
    description : str
        The dataset description
    columns : list[ColumnMetadata] or None, default=None
        The dataset columns.

    """

    def __init__(
        self,
        name: str,
        group: str,
        columns: list[ColumnDescription],
        display_name: Optional[str] = None,
        description: Optional[str] = None,
    ) -> None:
        self.name = name
        self.group = group
        self.columns = columns
        if display_name is None:
            display_name = name
        self.display_name = display_name
        if description is None:
            description = ""
        self.description = description

    def get_table_name(self) -> str:
        """Get the table name in the format `group.name`."""
        return f"{self.group}.{self.name}"

    def __repr__(self):  # pragma: no cover
        return f"DataSetDescription(name={self.name}, group={self.group}, columns={self.columns})"

    def html(self) -> str:  # pragma: no cover
        """Create an HTML description of the dataset."""
        rows = list()
        for c in self.columns:
            rows.append(c.html())
        html_rows = "\n".join(rows)
        table_header = "<tr>\n<th>Name</th><th>Type</th><th>Description</th></tr>"
        table_html = f'<table style="width:66%">\n{table_header}\n{html_rows}\n</table>'

        html = (
            f"<h2>{self.display_name}</h2>" f"<p>{self.description}</p>" f"{table_html}"
        )
        return html


class DataGroupDescription:
    """
    Container class for datagroup metadata.

    Attributes
    ----------
    name : str
        The data group name.
    display_name : str
        Name used for pretty print.
    description : str
        The data group description.

    """

    def __init__(self, name: str, description: str, display_name: Optional[str] = None):
        self.name = name
        self.description = description
        if display_name is None:
            self.display_name = name
        else:
            self.display_name = display_name

    def __str__(self) -> str:  # pragma: no cover
        return f"DataGroupDescription({self.name})"

    def html(self) -> str:  # pragma: no cover
        """Create an HTML description of the data group."""
        return f"<h2>{self.display_name}</h2>" f"<p>{self.description}</p>"


class InvalidDataGroupName(KeyError):
    """Exception raised when an invalid DataGroup name is passed."""

    pass


class InvalidDataSetName(KeyError):
    """Exception raised when an invalid DataSet name is passed."""

    pass


@dataclass(frozen=True)
class CompiledQuery:
    """
    Container class for compiled queries.

    Attributes
    ----------
    sql : str
        Parametrized SQL statement.
    parameters : str
        Query parameters.

    """

    sql: str
    parameters: dict

    def _repr_html_(self):  # pragma: no cover
        """Display query as a code block in Jupyter notebooks."""
        from pygments import highlight
        from pygments.formatters import HtmlFormatter
        from pygments.lexers import get_lexer_by_name

        fmt = HtmlFormatter()
        lexer = get_lexer_by_name("SQL")
        style = "<style>{}</style>".format(fmt.get_style_defs(".output_html"))
        return style + highlight(self.sql, lexer, fmt)


class ColumnHandle:
    """
    Handle for fast access to a dataset columns.

    Support access to a dataset columns by attribute or by key.

    See :ref:`here <datasets>` for a guide on how to use column handles.

    """

    def __init__(self, table: Table):
        for column in table.c:
            setattr(self, column.name, column)

    def __getitem__(self, key: str) -> Column:
        return self.__dict__[key]

    def __iter__(self) -> Generator[Column, None, None]:
        for key in self.__dict__:
            yield self[key]

    def __len__(self) -> int:
        return len(self.__dict__)

    def _ipython_key_completions_(self):  # pragma: no cover
        return self.__dict__.keys()


class FunctionHandle:
    """
    Handle for SQL functions.

    See :ref:`here <datasets>` for a guide on how to use function handles.

    """

    def __init__(self, function_names: list[str]):
        for f in function_names:
            setattr(self, f, getattr(func, f))


class DescriptionProvider(Protocol):
    """Provide descriptions for datagroups, datasets and columns."""

    @abstractmethod
    def get_datagroup_description(self, group: str) -> DataGroupDescription:
        """Get the description of a datagroup."""

    @abstractmethod
    def get_dataset_description(self, group: str, dataset: str) -> DataSetDescription:
        """Get the description of a dataset."""

    @abstractmethod
    def get_columns_description(self, dataset: str) -> list[ColumnDescription]:
        """Get the description of columns in a dataset."""


class ClientProtocol(Protocol):
    """Adapter interface for DB clients."""

    @abstractmethod
    def compile(self, stmt: Select) -> CompiledQuery:
        """Compile a SQLAlchemy Select statement into a CompiledQuery."""

    @abstractmethod
    def get_dataset_columns(self, group: str, name: str) -> list[Column]:
        """Create a dataset metadata instance."""

    @abstractmethod
    def create_function_handle(self) -> FunctionHandle:
        """Create a FunctionHandle instance."""

    @abstractmethod
<<<<<<< HEAD
    def execute(
        self,
        sql: str,
        parameters: Optional[dict],
        output: str,
        **kwargs,
    ):
        """
        Execute raw SQL queries.

        Parameters
        ----------
        sql : str
            Parametrized sql query.
        parameters : dict or None, default=None
            Query parameters.
        output : {"python", "dataframe"}
            Wether to output data using Python native types or Pandas DataFrames.
        kwargs :
            Optional parameters passed to clickhouse-connect Client.query
            method.

        Returns
        -------
        dict or pandas.DataFrame
            If `size` is ``None``.

        Yields
        ------
        dict or pandas.DataFrame
            If `size` is specified.

        """
=======
    def download(
        self,
        dataset: str,
        download_path: Path,
        date: Union[date_like, tuple[date_like, date_like]],
        symbols: Union[str, list[str]],
        expiration_date: Union[date_like, tuple[date_like, date_like], None],
    ):
        """Download data from the dataset."""
>>>>>>> 8e94fcab

    @abstractmethod
    def fetch(self, query: CompiledQuery, **kwargs) -> dict[str, tuple]:
        """Fetch a select query."""

    @abstractmethod
    def fetch_iter(
        self, query: CompiledQuery, size: int, **kwargs
    ) -> Generator[dict[str, tuple], None, None]:
        """Yield a select query in chunks."""

    @abstractmethod
    def fetch_dataframe(self, query: CompiledQuery, **kwargs) -> DataFrame:
        """Fetch a select query and output results as a Pandas DataFrame."""

    @abstractmethod
    def fetch_iter_dataframe(
        self, query: CompiledQuery, size: int, **kwargs
    ) -> Generator[DataFrame, None, None]:
        """Yield a select query in chunks, using pandas DataFrames."""

    @abstractmethod
    def list_datagroups(self) -> list[str]:
        """List available data groups."""

    @abstractmethod
    def list_datasets(self, group: str) -> list[str]:
<<<<<<< HEAD
        """List available data groups."""

    @abstractmethod
    def store_to_s3(
        self,
        query: CompiledQuery,
        path: str,
        aws_key_id: str,
        aws_secret_access_key: str,
    ):
        """
        Execute a query and store results into an S3 object.

        Parameters
        ----------
        query : CompiledQuery
        path : str
            S3 object path to write the query results.
        aws_key_id : str or None, default=None
            AWS access key associated with an IAM account. If ``None``, the key
            is retrieved from the environment variable `AWS_ACCESS_KEY_ID`.
        aws_secret_access_key : str or None, default=None
            The secret key associated with the access key. If ``None``, the
            secret key is retrieved from the environment variable
            `AWS_SECRET_ACCESS_KEY`.

        """


def _make_dataset_html_description(
    name: str, description: str, column_handle: ColumnHandle
) -> str:  # pragma: no cover
    table_content = _make_dataset_html_table(column_handle)
    html = f"<h2>{name}</h2>" f"<p>{description}</p>" f"{table_content}"
    return html


def _make_dataset_html_table(column_handle: ColumnHandle) -> str:  # pragma: no cover
    rows = list()
    for col in column_handle:
        name = col.name
        t = str(col.type)
        description = col.doc
        column_html = f"<tr>\n<td>{name}</td><td>{t}</td><td>{description}</td></tr>"
        rows.append(column_html)
    html_rows = "\n".join(rows)
    table_header = "<tr>\n<th>Name</th><th>Type</th><th>Description</th></tr>"
    return f"<table>\n{table_header}\n{html_rows}\n</table>"
=======
        """List available data groups."""
>>>>>>> 8e94fcab
<|MERGE_RESOLUTION|>--- conflicted
+++ resolved
@@ -80,12 +80,6 @@
         groups = [DataGroupFetcher(self, x) for x in self.client.list_datagroups()]
         self.groups = DataGroupMapping(*groups)
 
-<<<<<<< HEAD
-    @property
-    def client(self) -> ClientProtocol:
-        """Get the data source client."""
-        return self._client
-
     def execute(
         self,
         sql: str,
@@ -93,7 +87,7 @@
         output: str = "python",
         size: Optional[int] = None,
         **kwargs,
-    ):
+    ) -> Union[dict, DataFrame]:
         """
         Execute raw SQL queries.
 
@@ -112,8 +106,6 @@
         """
         return self.client.execute(sql, parameters, output, **kwargs)
 
-=======
->>>>>>> 8e94fcab
     def fetch_datagroup(self, name: str) -> "DataGroup":
         """Retrieve a data group."""
         return self.groups[name].fetch()
@@ -809,7 +801,6 @@
         """Create a FunctionHandle instance."""
 
     @abstractmethod
-<<<<<<< HEAD
     def execute(
         self,
         sql: str,
@@ -843,7 +834,7 @@
             If `size` is specified.
 
         """
-=======
+
     def download(
         self,
         dataset: str,
@@ -853,7 +844,6 @@
         expiration_date: Union[date_like, tuple[date_like, date_like], None],
     ):
         """Download data from the dataset."""
->>>>>>> 8e94fcab
 
     @abstractmethod
     def fetch(self, query: CompiledQuery, **kwargs) -> dict[str, tuple]:
@@ -881,7 +871,6 @@
 
     @abstractmethod
     def list_datasets(self, group: str) -> list[str]:
-<<<<<<< HEAD
         """List available data groups."""
 
     @abstractmethod
@@ -908,28 +897,4 @@
             secret key is retrieved from the environment variable
             `AWS_SECRET_ACCESS_KEY`.
 
-        """
-
-
-def _make_dataset_html_description(
-    name: str, description: str, column_handle: ColumnHandle
-) -> str:  # pragma: no cover
-    table_content = _make_dataset_html_table(column_handle)
-    html = f"<h2>{name}</h2>" f"<p>{description}</p>" f"{table_content}"
-    return html
-
-
-def _make_dataset_html_table(column_handle: ColumnHandle) -> str:  # pragma: no cover
-    rows = list()
-    for col in column_handle:
-        name = col.name
-        t = str(col.type)
-        description = col.doc
-        column_html = f"<tr>\n<td>{name}</td><td>{t}</td><td>{description}</td></tr>"
-        rows.append(column_html)
-    html_rows = "\n".join(rows)
-    table_header = "<tr>\n<th>Name</th><th>Type</th><th>Description</th></tr>"
-    return f"<table>\n{table_header}\n{html_rows}\n</table>"
-=======
-        """List available data groups."""
->>>>>>> 8e94fcab
+        """